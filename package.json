--- conflicted
+++ resolved
@@ -53,10 +53,7 @@
     "@types/react": "^18.3.0",
     "@types/react-dom": "^18.3.0",
     "@vercel/analytics": "^1.5.0",
-<<<<<<< HEAD
-=======
     "@vercel/blob": "^1.0.1",
->>>>>>> bf5660c7
     "@vercel/speed-insights": "^1.2.0",
     "bcryptjs": "^3.0.2",
     "class-variance-authority": "^0.7.1",
